use super::HistoryItemId;
use crate::{core_editor::LineBuffer, HistoryItem, HistorySessionId, Result};
use chrono::Utc;

/// Browsing modes for a [`History`]
#[derive(Debug, Clone, PartialEq, Eq)]
pub enum HistoryNavigationQuery {
    /// `bash` style browsing through the history. Contained `LineBuffer` is used to store the state of manual entry before browsing through the history
    Normal(LineBuffer),
    /// Search for entries starting with a particular string.
    PrefixSearch(String),
    /// Full exact search for all entries containing a string.
    SubstringSearch(String),
    // Suffix Search
    // Fuzzy Search
}

/// Ways to search for a particular command line in the [`History`]
// todo: merge with [HistoryNavigationQuery]
pub enum CommandLineSearch {
    /// Command line starts with the same string
    Prefix(String),
    /// Command line contains the string
    Substring(String),
    /// Command line is the string.
    ///
    /// Useful to gather statistics
    Exact(String),
}

/// Defines how to traverse the history when executing a [`SearchQuery`]
#[derive(Clone, Copy, PartialEq, Eq)]
pub enum SearchDirection {
    /// From the most recent entry backward
    Backward,
    /// From the least recent entry forward
    Forward,
}

/// Defines additional filters for querying the [`History`]
pub struct SearchFilter {
    /// Query for the command line content
    pub command_line: Option<CommandLineSearch>,
    /// Considered implementation detail for now
    pub(crate) not_command_line: Option<String>, // to skip the currently shown value in up-arrow navigation
    /// Filter based on the executing systems hostname
    pub hostname: Option<String>,
    /// Exact filter for the working directory
    pub cwd_exact: Option<String>,
    /// Prefix filter for the working directory
    pub cwd_prefix: Option<String>,
    /// Filter whether the command completed
    pub exit_successful: Option<bool>,
    /// Filter on the session id
    pub session: Option<HistorySessionId>,
}

impl SearchFilter {
    /// Create a search filter with a [`CommandLineSearch`]
    pub fn from_text_search(
        cmd: CommandLineSearch,
        session: Option<HistorySessionId>,
    ) -> SearchFilter {
        let mut s = SearchFilter::anything(session);
        s.command_line = Some(cmd);
        s
    }

<<<<<<< HEAD
    /// anything within this session
    pub fn anything(session: Option<HistorySessionId>) -> SearchFilter {
=======
    /// No filter constraint
    pub const fn anything() -> SearchFilter {
>>>>>>> 9d6e22dd
        SearchFilter {
            command_line: None,
            not_command_line: None,
            hostname: None,
            cwd_exact: None,
            cwd_prefix: None,
            exit_successful: None,
            session,
        }
    }
}

/// Query for search in the potentially rich [`History`]
pub struct SearchQuery {
    /// Direction to search in
    pub direction: SearchDirection,
    /// if given, only get results after/before this time (depending on direction)
    pub start_time: Option<chrono::DateTime<Utc>>,
    /// if given, only get results after/before this time (depending on direction)
    pub end_time: Option<chrono::DateTime<Utc>>,
    /// if given, only get results after/before this id (depending on direction)
    pub start_id: Option<HistoryItemId>,
    /// if given, only get results after/before this id (depending on direction)
    pub end_id: Option<HistoryItemId>,
    /// How many results to get
    pub limit: Option<i64>,
    /// Additional filters defined with [`SearchFilter`]
    pub filter: SearchFilter,
}

/// Currently `pub` ways to construct a query
impl SearchQuery {
    /// all that contain string in reverse chronological order
    pub fn all_that_contain_rev(contains: String) -> SearchQuery {
        SearchQuery {
            direction: SearchDirection::Backward,
            start_time: None,
            end_time: None,
            start_id: None,
            end_id: None,
            limit: None,
            filter: SearchFilter::from_text_search(CommandLineSearch::Substring(contains), None),
        }
    }

    /// Get the most recent entry matching [`SearchFilter`]
    pub const fn last_with_search(filter: SearchFilter) -> SearchQuery {
        SearchQuery {
            direction: SearchDirection::Backward,
            start_time: None,
            end_time: None,
            start_id: None,
            end_id: None,
            limit: Some(1),
            filter,
        }
    }

    /// Get the most recent entry starting with the `prefix`
    pub fn last_with_prefix(prefix: String, session: Option<HistorySessionId>) -> SearchQuery {
        SearchQuery::last_with_search(SearchFilter::from_text_search(
            CommandLineSearch::Prefix(prefix),
            session,
        ))
    }

    /// Query to get all entries in the given [`SearchDirection`]
<<<<<<< HEAD
    pub fn everything(
        direction: SearchDirection,
        session: Option<HistorySessionId>,
    ) -> SearchQuery {
=======
    pub const fn everything(direction: SearchDirection) -> SearchQuery {
>>>>>>> 9d6e22dd
        SearchQuery {
            direction,
            start_time: None,
            end_time: None,
            start_id: None,
            end_id: None,
            limit: None,
            filter: SearchFilter::anything(session),
        }
    }
}

/// Represents a history file or database
/// Data could be stored e.g. in a plain text file, in a `JSONL` file, in a `SQLite` database
pub trait History: Send {
    /// save a history item to the database
    /// if given id is None, a new id is created and set in the return value
    /// if given id is Some, the existing entry is updated
    fn save(&mut self, h: HistoryItem) -> Result<HistoryItem>;
    /// load a history item by its id
    fn load(&self, id: HistoryItemId) -> Result<HistoryItem>;

    /// retrieves the next unused session id

    /// count the results of a query
    fn count(&self, query: SearchQuery) -> Result<i64>;
    /// return the total number of history items
    fn count_all(&self) -> Result<i64> {
        self.count(SearchQuery::everything(SearchDirection::Forward, None))
    }
    /// return the results of a query
    fn search(&self, query: SearchQuery) -> Result<Vec<HistoryItem>>;

    /// update an item atomically
    fn update(
        &mut self,
        id: HistoryItemId,
        updater: &dyn Fn(HistoryItem) -> HistoryItem,
    ) -> Result<()>;
    /// delete all history items
    fn clear(&mut self) -> Result<()>;
    /// remove an item from this history
    fn delete(&mut self, h: HistoryItemId) -> Result<()>;
    /// ensure that this history is written to disk
    fn sync(&mut self) -> std::io::Result<()>;
    /// get the history session id
    fn session(&self) -> Option<HistorySessionId>;
}

#[cfg(test)]
mod test {
    #[cfg(any(feature = "sqlite", feature = "sqlite-dynlib"))]
    const IS_FILE_BASED: bool = false;
    #[cfg(not(any(feature = "sqlite", feature = "sqlite-dynlib")))]
    const IS_FILE_BASED: bool = true;

    use crate::HistorySessionId;

    fn create_item(session: i64, cwd: &str, cmd: &str, exit_status: i64) -> HistoryItem {
        HistoryItem {
            id: None,
            start_timestamp: None,
            command_line: cmd.to_string(),
            session_id: Some(HistorySessionId::new(session)),
            hostname: Some("foohost".to_string()),
            cwd: Some(cwd.to_string()),
            duration: Some(Duration::from_millis(1000)),
            exit_status: Some(exit_status),
            more_info: None,
        }
    }
    use std::time::Duration;

    use super::*;
    fn create_filled_example_history() -> Result<Box<dyn History>> {
        #[cfg(any(feature = "sqlite", feature = "sqlite-dynlib"))]
        let mut history = crate::SqliteBackedHistory::in_memory()?;
        #[cfg(not(any(feature = "sqlite", feature = "sqlite-dynlib")))]
        let mut history = crate::FileBackedHistory::default();
        #[cfg(not(any(feature = "sqlite", feature = "sqlite-dynlib")))]
        history.save(create_item(1, "/", "dummy", 0))?; // add dummy item so ids start with 1
        history.save(create_item(1, "/home/me", "cd ~/Downloads", 0))?; // 1
        history.save(create_item(1, "/home/me/Downloads", "unzp foo.zip", 1))?; // 2
        history.save(create_item(1, "/home/me/Downloads", "unzip foo.zip", 0))?; // 3
        history.save(create_item(1, "/home/me/Downloads", "cd foo", 0))?; // 4
        history.save(create_item(1, "/home/me/Downloads/foo", "ls", 0))?; // 5
        history.save(create_item(1, "/home/me/Downloads/foo", "ls -alh", 0))?; // 6
        history.save(create_item(1, "/home/me/Downloads/foo", "cat x.txt", 0))?; // 7

        history.save(create_item(1, "/home/me", "cd /etc/nginx", 0))?; // 8
        history.save(create_item(1, "/etc/nginx", "ls -l", 0))?; // 9
        history.save(create_item(1, "/etc/nginx", "vim nginx.conf", 0))?; // 10
        history.save(create_item(1, "/etc/nginx", "vim htpasswd", 0))?; // 11
        history.save(create_item(1, "/etc/nginx", "cat nginx.conf", 0))?; // 12
        Ok(Box::new(history))
    }

    #[cfg(any(feature = "sqlite", feature = "sqlite-dynlib"))]
    #[test]
    fn update_item() -> Result<()> {
        let mut history = create_filled_example_history()?;
        let id = HistoryItemId::new(2);
        let before = history.load(id)?;
        history.update(id, &|mut e| {
            e.exit_status = Some(1);
            e
        })?;
        let after = history.load(id)?;
        assert_eq!(
            after,
            HistoryItem {
                exit_status: Some(1),
                ..before
            }
        );
        Ok(())
    }

    fn search_returned(
        history: &dyn History,
        res: Vec<HistoryItem>,
        wanted: Vec<i64>,
    ) -> Result<()> {
        let wanted = wanted
            .iter()
            .map(|id| history.load(HistoryItemId::new(*id)))
            .collect::<Result<Vec<HistoryItem>>>()?;
        assert_eq!(res, wanted);
        Ok(())
    }

    #[test]
    fn count_all() -> Result<()> {
        let history = create_filled_example_history()?;
        println!(
            "{:#?}",
            history.search(SearchQuery::everything(SearchDirection::Forward, None))
        );

        assert_eq!(history.count_all()?, if IS_FILE_BASED { 13 } else { 12 });
        Ok(())
    }

    #[test]
    fn get_latest() -> Result<()> {
        let history = create_filled_example_history()?;
        let res = history.search(SearchQuery::last_with_search(SearchFilter::anything(None)))?;

        search_returned(&*history, res, vec![12])?;
        Ok(())
    }

    #[test]
    fn get_earliest() -> Result<()> {
        let history = create_filled_example_history()?;
        let res = history.search(SearchQuery {
            limit: Some(1),
            ..SearchQuery::everything(SearchDirection::Forward, None)
        })?;
        search_returned(&*history, res, vec![if IS_FILE_BASED { 0 } else { 1 }])?;
        Ok(())
    }

    #[test]
    fn search_prefix() -> Result<()> {
        let history = create_filled_example_history()?;
        let res = history.search(SearchQuery {
            filter: SearchFilter::from_text_search(
                CommandLineSearch::Prefix("ls ".to_string()),
                None,
            ),
            ..SearchQuery::everything(SearchDirection::Backward, None)
        })?;
        search_returned(&*history, res, vec![9, 6])?;

        Ok(())
    }

    #[test]
    fn search_includes() -> Result<()> {
        let history = create_filled_example_history()?;
        let res = history.search(SearchQuery {
            filter: SearchFilter::from_text_search(
                CommandLineSearch::Substring("foo.zip".to_string()),
                None,
            ),
            ..SearchQuery::everything(SearchDirection::Forward, None)
        })?;
        search_returned(&*history, res, vec![2, 3])?;
        Ok(())
    }

    #[test]
    fn search_includes_limit() -> Result<()> {
        let history = create_filled_example_history()?;
        let res = history.search(SearchQuery {
            filter: SearchFilter::from_text_search(
                CommandLineSearch::Substring("c".to_string()),
                None,
            ),
            limit: Some(2),
            ..SearchQuery::everything(SearchDirection::Forward, None)
        })?;
        search_returned(&*history, res, vec![1, 4])?;

        Ok(())
    }

    #[test]
    fn clear_history() -> Result<()> {
        let mut history = create_filled_example_history()?;
        assert_ne!(history.count_all()?, 0);
        history.clear().unwrap();
        assert_eq!(history.count_all()?, 0);

        Ok(())
    }

    // test that clear() works as expected across multiple instances of History
    #[test]
    fn clear_history_with_backing_file() -> Result<()> {
        #[cfg(any(feature = "sqlite", feature = "sqlite-dynlib"))]
        fn open_history() -> Box<dyn History> {
            Box::new(
                crate::SqliteBackedHistory::with_file("target/test-history.db".into()).unwrap(),
            )
        }

        #[cfg(not(any(feature = "sqlite", feature = "sqlite-dynlib")))]
        fn open_history() -> Box<dyn History> {
            Box::new(
                crate::FileBackedHistory::with_file(100, "target/test-history.txt".into()).unwrap(),
            )
        }

        // create history, add a few entries
        let mut history = open_history();
        history.save(create_item(1, "/home/me", "cd ~/Downloads", 0))?; // 1
        history.save(create_item(1, "/home/me/Downloads", "unzp foo.zip", 1))?; // 2
        assert_eq!(history.count_all()?, 2);
        drop(history);

        // open it again and clear it
        let mut history = open_history();
        assert_eq!(history.count_all()?, 2);
        history.clear().unwrap();
        assert_eq!(history.count_all()?, 0);
        drop(history);

        // open it once more and confirm that the cleared data is gone forever
        let history = open_history();
        assert_eq!(history.count_all()?, 0);

        Ok(())
    }
}<|MERGE_RESOLUTION|>--- conflicted
+++ resolved
@@ -66,13 +66,8 @@
         s
     }
 
-<<<<<<< HEAD
     /// anything within this session
     pub fn anything(session: Option<HistorySessionId>) -> SearchFilter {
-=======
-    /// No filter constraint
-    pub const fn anything() -> SearchFilter {
->>>>>>> 9d6e22dd
         SearchFilter {
             command_line: None,
             not_command_line: None,
@@ -140,14 +135,10 @@
     }
 
     /// Query to get all entries in the given [`SearchDirection`]
-<<<<<<< HEAD
     pub fn everything(
         direction: SearchDirection,
         session: Option<HistorySessionId>,
     ) -> SearchQuery {
-=======
-    pub const fn everything(direction: SearchDirection) -> SearchQuery {
->>>>>>> 9d6e22dd
         SearchQuery {
             direction,
             start_time: None,
