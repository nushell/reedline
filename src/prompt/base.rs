--- conflicted
+++ resolved
@@ -59,12 +59,7 @@
 }
 
 /// The vi-specific modes that the prompt can be in
-<<<<<<< HEAD
-#[derive(Serialize, Deserialize, Clone, Debug, EnumIter)]
-#[derive(Default)]
-=======
 #[derive(Serialize, Deserialize, Clone, Debug, EnumIter, Default)]
->>>>>>> 6a67d27e
 pub enum PromptViMode {
     /// The default mode
     #[default]
@@ -74,11 +69,6 @@
     Insert,
 }
 
-<<<<<<< HEAD
-
-
-=======
->>>>>>> 6a67d27e
 impl Display for PromptEditMode {
     fn fmt(&self, f: &mut Formatter) -> std::fmt::Result {
         match self {
