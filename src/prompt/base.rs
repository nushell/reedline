use {
    crossterm::style::Color,
    serde::{Deserialize, Serialize},
    std::{
        borrow::Cow,
        fmt::{Display, Formatter},
    },
    strum_macros::EnumIter,
};

/// The default color for the prompt, indicator, and right prompt
pub static DEFAULT_PROMPT_COLOR: Color = Color::Green;
pub static DEFAULT_PROMPT_MULTILINE_COLOR: nu_ansi_term::Color = nu_ansi_term::Color::LightBlue;
pub static DEFAULT_INDICATOR_COLOR: Color = Color::Cyan;
pub static DEFAULT_PROMPT_RIGHT_COLOR: Color = Color::AnsiValue(5);

/// The current success/failure of the history search
pub enum PromptHistorySearchStatus {
    /// Success for the search
    Passing,

    /// Failure to find the search
    Failing,
}

/// A representation of the history search
pub struct PromptHistorySearch {
    /// The status of the search
    pub status: PromptHistorySearchStatus,

    /// The search term used during the search
    pub term: String,
}

impl PromptHistorySearch {
    /// A constructor to create a history search
    pub const fn new(status: PromptHistorySearchStatus, search_term: String) -> Self {
        PromptHistorySearch {
            status,
            term: search_term,
        }
    }
}

/// Modes that the prompt can be in
<<<<<<< HEAD
#[derive(Serialize, Deserialize, Clone, Debug, PartialEq, Eq, EnumIter)]
=======
#[derive(Serialize, Deserialize, Clone, Debug, EnumIter, Default)]
>>>>>>> 0bb9acad
pub enum PromptEditMode {
    /// The default mode
    #[default]
    Default,

    /// Emacs normal mode
    Emacs,

    /// A vi-specific mode
    Vi(PromptViMode),

    /// A helix-specific mode
    Helix(PromptHelixMode),

    /// A custom mode
    Custom(String),
}

/// The vi-specific modes that the prompt can be in
#[derive(Serialize, Deserialize, Clone, Debug, PartialEq, Eq, EnumIter, Default)]
pub enum PromptViMode {
    /// The default mode
    #[default]
    Normal,

    /// Insertion mode
    Insert,
}

/// The helix-specific modes that the prompt can be in
#[derive(Serialize, Deserialize, Clone, Debug, PartialEq, Eq, EnumIter, Default)]
pub enum PromptHelixMode {
    /// The default mode
    #[default]
    Normal,

    /// Insertion mode
    Insert,

    /// Select mode
    Select,
}

impl Display for PromptEditMode {
    fn fmt(&self, f: &mut Formatter) -> std::fmt::Result {
        match self {
            PromptEditMode::Default => write!(f, "Default"),
            PromptEditMode::Emacs => write!(f, "Emacs"),
            PromptEditMode::Vi(_) => write!(f, "Vi_Normal\nVi_Insert"),
            PromptEditMode::Helix(_) => write!(f, "Helix_Normal\nHelix_Insert\nHelix_Select"),
            PromptEditMode::Custom(s) => write!(f, "Custom_{s}"),
        }
    }
}
/// API to provide a custom prompt.
///
/// Implementors have to provide [`str`]-based content which will be
/// displayed before the `LineBuffer` is drawn.
pub trait Prompt: Send {
    /// Provide content of the left full prompt
    fn render_prompt_left(&self) -> Cow<'_, str>;
    /// Provide content of the right full prompt
    fn render_prompt_right(&self) -> Cow<'_, str>;
    /// Render the prompt indicator (Last part of the prompt that changes based on the editor mode)
    fn render_prompt_indicator(&self, prompt_mode: PromptEditMode) -> Cow<'_, str>;
    /// Indicator to show before explicit new lines
    fn render_prompt_multiline_indicator(&self) -> Cow<'_, str>;
    /// Render the prompt indicator for `Ctrl-R` history search
    fn render_prompt_history_search_indicator(
        &self,
        history_search: PromptHistorySearch,
    ) -> Cow<'_, str>;
    /// Get the default prompt color
    fn get_prompt_color(&self) -> Color {
        DEFAULT_PROMPT_COLOR
    }
    /// Get the default multiline prompt color
    fn get_prompt_multiline_color(&self) -> nu_ansi_term::Color {
        DEFAULT_PROMPT_MULTILINE_COLOR
    }
    /// Get the default indicator color
    fn get_indicator_color(&self) -> Color {
        DEFAULT_INDICATOR_COLOR
    }
    /// Get the default right prompt color
    fn get_prompt_right_color(&self) -> Color {
        DEFAULT_PROMPT_RIGHT_COLOR
    }

    /// Whether to render right prompt on the last line
    fn right_prompt_on_last_line(&self) -> bool {
        false
    }
}<|MERGE_RESOLUTION|>--- conflicted
+++ resolved
@@ -43,11 +43,7 @@
 }
 
 /// Modes that the prompt can be in
-<<<<<<< HEAD
-#[derive(Serialize, Deserialize, Clone, Debug, PartialEq, Eq, EnumIter)]
-=======
-#[derive(Serialize, Deserialize, Clone, Debug, EnumIter, Default)]
->>>>>>> 0bb9acad
+#[derive(Serialize, Deserialize, Clone, Debug, PartialEq, Eq, EnumIter, Default)]
 pub enum PromptEditMode {
     /// The default mode
     #[default]
