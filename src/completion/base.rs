<<<<<<< HEAD
=======
use nu_ansi_term::Style;
>>>>>>> 7adffd53
use std::ops::Range;

/// A span of source code, with positions in bytes
#[derive(Debug, Default, Clone, Copy, PartialEq, Eq, Ord, PartialOrd, Hash)]
pub struct Span {
    /// The starting position of the span, in bytes
    pub start: usize,

    /// The ending position of the span, in bytes
    pub end: usize,
}

impl Span {
    /// Creates a new `Span` from start and end inputs.
    /// The end parameter must be greater than or equal to the start parameter.
    ///
    /// # Panics
    /// If `end < start`
    pub fn new(start: usize, end: usize) -> Span {
        assert!(
            end >= start,
            "Can't create a Span whose end < start, start={start}, end={end}"
        );

        Span { start, end }
    }
}

/// A trait that defines how to convert some text and a position to a list of potential completions in that position.
/// The text could be a part of the whole line, and the position is the index of the end of the text in the original line.
pub trait Completer: Send {
    /// the action that will take the line and position and convert it to a vector of completions, which include the
    /// span to replace and the contents of that replacement
    fn complete(&mut self, line: &str, pos: usize) -> Vec<Suggestion>;

    /// same as [`Completer::complete`] but it will return a vector of ranges of the strings
    /// the suggestions are based on
    fn complete_with_base_ranges(
        &mut self,
        line: &str,
        pos: usize,
    ) -> (Vec<Suggestion>, Vec<Range<usize>>) {
        let mut ranges = vec![];
        let suggestions = self.complete(line, pos);
        for suggestion in &suggestions {
            ranges.push(suggestion.span.start..suggestion.span.end);
        }
        ranges.dedup();
        (suggestions, ranges)
    }

    /// action that will return a partial section of available completions
    /// this command comes handy when trying to avoid to pull all the data at once
    /// from the completer
    fn partial_complete(
        &mut self,
        line: &str,
        pos: usize,
        start: usize,
        offset: usize,
    ) -> Vec<Suggestion> {
        self.complete(line, pos)
            .into_iter()
            .skip(start)
            .take(offset)
            .collect()
    }

    /// number of available completions
    fn total_completions(&mut self, line: &str, pos: usize) -> usize {
        self.complete(line, pos).len()
    }
}

/// Suggestion returned by the Completer
#[derive(Debug, Default, Clone, PartialEq, Eq)]
pub struct Suggestion {
    /// String replacement that will be introduced to the the buffer
    pub value: String,
    /// Optional description for the replacement
    pub description: Option<String>,
    /// Optional style for the replacement
    pub style: Option<Style>,
    /// Optional vector of strings in the suggestion. These can be used to
    /// represent examples coming from a suggestion
    pub extra: Option<Vec<String>>,
    /// Replacement span in the buffer
    pub span: Span,
    /// Whether to append a space after selecting this suggestion.
    /// This helps to avoid that a completer repeats the complete suggestion.
    pub append_whitespace: bool,
}<|MERGE_RESOLUTION|>--- conflicted
+++ resolved
@@ -1,7 +1,4 @@
-<<<<<<< HEAD
-=======
 use nu_ansi_term::Style;
->>>>>>> 7adffd53
 use std::ops::Range;
 
 /// A span of source code, with positions in bytes
