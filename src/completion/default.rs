use crate::{Completer, Span, Suggestion};
use std::{
    collections::{BTreeMap, BTreeSet},
    str::Chars,
    sync::Arc,
};

/// A default completer that can detect keywords
///
/// # Example
///
/// ```rust
/// use reedline::{DefaultCompleter, Reedline};
///
/// let commands = vec![
///  "test".into(),
///  "hello world".into(),
///  "hello world reedline".into(),
///  "this is the reedline crate".into(),
/// ];
/// let completer = Box::new(DefaultCompleter::new_with_wordlen(commands.clone(), 2));
///
/// let mut line_editor = Reedline::create().with_completer(completer);
/// ```
#[derive(Debug, Clone)]
pub struct DefaultCompleter {
    root: CompletionNode,
    min_word_len: usize,
}

impl Default for DefaultCompleter {
    fn default() -> Self {
        let inclusions = Arc::new(BTreeSet::new());
        Self {
            root: CompletionNode::new(inclusions),
            min_word_len: 2,
        }
    }
}
impl Completer for DefaultCompleter {
    /// Returns a vector of completions and the position in which they must be replaced;
    /// based on the provided input.
    ///
    /// # Arguments
    ///
    /// * `line`    The line to complete
    /// * `pos`   The cursor position
    ///
    /// # Example
    /// ```
    /// use reedline::{DefaultCompleter,Completer,Span,Suggestion};
    ///
    /// let mut completions = DefaultCompleter::default();
    /// completions.insert(vec!["batman","robin","batmobile","batcave","robber"].iter().map(|s| s.to_string()).collect());
    /// assert_eq!(
    ///     completions.complete("bat",3),
    ///     vec![
    ///         Suggestion {value: "batcave".into(), description: None, style: None, extra: None, span: Span { start: 0, end: 3 }, append_whitespace: false},
    ///         Suggestion {value: "batman".into(), description: None, style: None, extra: None, span: Span { start: 0, end: 3 }, append_whitespace: false},
    ///         Suggestion {value: "batmobile".into(), description: None, style: None, extra: None, span: Span { start: 0, end: 3 }, append_whitespace: false},
    ///     ]);
    ///
    /// assert_eq!(
    ///     completions.complete("to the bat",10),
    ///     vec![
    ///         Suggestion {value: "batcave".into(), description: None, style: None, extra: None, span: Span { start: 7, end: 10 }, append_whitespace: false},
    ///         Suggestion {value: "batman".into(), description: None, style: None, extra: None, span: Span { start: 7, end: 10 }, append_whitespace: false},
    ///         Suggestion {value: "batmobile".into(), description: None, style: None, extra: None, span: Span { start: 7, end: 10 }, append_whitespace: false},
    ///     ]);
    /// ```
    fn complete(&mut self, line: &str, pos: usize) -> Vec<Suggestion> {
        let mut span_line_whitespaces = 0;
        let mut completions = vec![];
        // Trimming in case someone passes in text containing stuff after the cursor, if
        // `only_buffer_difference` is false
        let line = if line.len() > pos { &line[..pos] } else { line };
        if !line.is_empty() {
            let mut split = line.split(' ').rev();
            let mut span_line: String = String::new();
            for _ in 0..split.clone().count() {
                if let Some(s) = split.next() {
                    if s.is_empty() {
                        span_line_whitespaces += 1;
                        continue;
                    }
                    if span_line.is_empty() {
                        span_line = s.to_string();
                    } else {
                        span_line = format!("{s} {span_line}");
                    }
                    if let Some(mut extensions) = self.root.complete(span_line.chars()) {
                        extensions.sort();
                        completions.extend(
                            extensions
                                .iter()
                                .map(|ext| {
                                    let span = Span::new(
                                        pos - span_line.len() - span_line_whitespaces,
                                        pos,
                                    );

                                    Suggestion {
                                        value: format!("{span_line}{ext}"),
                                        description: None,
                                        style: None,
                                        extra: None,
                                        span,
                                        append_whitespace: false,
                                    }
                                })
                                .filter(|t| t.value.len() > (t.span.end - t.span.start))
                                .collect::<Vec<Suggestion>>(),
                        );
                    }
                }
            }
        }
        completions.dedup();
        completions
    }
}
impl DefaultCompleter {
    /// Construct the default completer with a list of commands/keywords to highlight
    pub fn new(external_commands: Vec<String>) -> Self {
        let mut dc = DefaultCompleter::default();
        dc.insert(external_commands);
        dc
    }

    /// Construct the default completer with a list of commands/keywords to highlight, given a minimum word length
    pub fn new_with_wordlen(external_commands: Vec<String>, min_word_len: usize) -> Self {
        let mut dc = DefaultCompleter::default().set_min_word_len(min_word_len);
        dc.insert(external_commands);
        dc
    }

    /// Insert `external_commands` list in the object root
    ///
    /// # Arguments
    ///
    /// * `line`    A vector of `String` containing the external commands
    ///
    /// # Example
    /// ```
    /// use reedline::{DefaultCompleter,Completer};
    ///
    /// let mut completions = DefaultCompleter::default();
    ///
    /// // Insert multiple words
    /// completions.insert(vec!["a","line","with","many","words"].iter().map(|s| s.to_string()).collect());
    ///
    /// // The above line is equal to the following:
    /// completions.insert(vec!["a","line","with"].iter().map(|s| s.to_string()).collect());
    /// completions.insert(vec!["many","words"].iter().map(|s| s.to_string()).collect());
    /// ```
    pub fn insert(&mut self, words: Vec<String>) {
        for word in words {
            if word.len() >= self.min_word_len {
                self.root.insert(word.chars());
            }
        }
    }

    /// Create a new `DefaultCompleter` with provided non alphabet characters whitelisted.
    /// The default `DefaultCompleter` will only parse alphabet characters (a-z, A-Z). Use this to
    /// introduce additional accepted special characters.
    ///
    /// # Arguments
    ///
    /// * `incl`    An array slice with allowed characters
    ///
    /// # Example
    /// ```
    /// use reedline::{DefaultCompleter,Completer,Span,Suggestion};
    ///
    /// let mut completions = DefaultCompleter::default();
    /// completions.insert(vec!["test-hyphen","test_underscore"].iter().map(|s| s.to_string()).collect());
    /// assert_eq!(
    ///     completions.complete("te",2),
    ///     vec![Suggestion {value: "test".into(), description: None, style: None, extra: None, span: Span { start: 0, end: 2 }, append_whitespace: false}]);
    ///
    /// let mut completions = DefaultCompleter::with_inclusions(&['-', '_']);
    /// completions.insert(vec!["test-hyphen","test_underscore"].iter().map(|s| s.to_string()).collect());
    /// assert_eq!(
    ///     completions.complete("te",2),
    ///     vec![
    ///         Suggestion {value: "test-hyphen".into(), description: None, style: None, extra: None, span: Span { start: 0, end: 2 }, append_whitespace: false},
    ///         Suggestion {value: "test_underscore".into(), description: None, style: None, extra: None, span: Span { start: 0, end: 2 }, append_whitespace: false},
    ///     ]);
    /// ```
    pub fn with_inclusions(incl: &[char]) -> Self {
        let mut set = BTreeSet::new();
        set.extend(incl.iter());
        let inclusions = Arc::new(set);
        Self {
            root: CompletionNode::new(inclusions),
            ..Self::default()
        }
    }

    /// Clears all the data from the tree
    /// # Example
    /// ```
    /// use reedline::{DefaultCompleter,Completer};
    ///
    /// let mut completions = DefaultCompleter::default();
    /// completions.insert(vec!["batman","robin","batmobile","batcave","robber"].iter().map(|s| s.to_string()).collect());
    /// assert_eq!(completions.word_count(), 5);
    /// assert_eq!(completions.size(), 24);
    /// completions.clear();
    /// assert_eq!(completions.size(), 1);
    /// assert_eq!(completions.word_count(), 0);
    /// ```
    pub fn clear(&mut self) {
        self.root.clear();
    }

    /// Returns a count of how many words that exist in the tree
    /// # Example
    /// ```
    /// use reedline::{DefaultCompleter,Completer};
    ///
    /// let mut completions = DefaultCompleter::default();
    /// completions.insert(vec!["batman","robin","batmobile","batcave","robber"].iter().map(|s| s.to_string()).collect());
    /// assert_eq!(completions.word_count(), 5);
    /// ```
    pub fn word_count(&self) -> u32 {
        self.root.word_count()
    }

    /// Returns the size of the tree, the amount of nodes, not words
    /// # Example
    /// ```
    /// use reedline::{DefaultCompleter,Completer};
    ///
    /// let mut completions = DefaultCompleter::default();
    /// completions.insert(vec!["batman","robin","batmobile","batcave","robber"].iter().map(|s| s.to_string()).collect());
    /// assert_eq!(completions.size(), 24);
    /// ```
    pub fn size(&self) -> u32 {
        self.root.subnode_count()
    }

    /// Returns the minimum word length to complete. This allows you
    /// to pass full sentences to `insert()` and not worry about
    /// pruning out small words like "a" or "to", because they will be
    /// ignored.
    /// # Example
    /// ```
    /// use reedline::{DefaultCompleter,Completer};
    ///
    /// let mut completions = DefaultCompleter::default().set_min_word_len(4);
    /// completions.insert(vec!["one","two","three","four","five"].iter().map(|s| s.to_string()).collect());
    /// assert_eq!(completions.word_count(), 3);
    ///
    /// let mut completions = DefaultCompleter::default().set_min_word_len(1);
    /// completions.insert(vec!["one","two","three","four","five"].iter().map(|s| s.to_string()).collect());
    /// assert_eq!(completions.word_count(), 5);
    /// ```
    pub fn min_word_len(&self) -> usize {
        self.min_word_len
    }

    /// Sets the minimum word length to complete on. Smaller words are
    /// ignored. This only affects future calls to `insert()` -
    /// changing this won't start completing on smaller words that
    /// were added in the past, nor will it exclude larger words
    /// already inserted into the completion tree.
    #[must_use]
    pub fn set_min_word_len(mut self, len: usize) -> Self {
        self.min_word_len = len;
        self
    }
}

#[derive(Debug, Clone)]
struct CompletionNode {
    subnodes: BTreeMap<char, CompletionNode>,
    leaf: bool,
    inclusions: Arc<BTreeSet<char>>,
}

impl CompletionNode {
    fn new(incl: Arc<BTreeSet<char>>) -> Self {
        Self {
            subnodes: BTreeMap::new(),
            leaf: false,
            inclusions: incl,
        }
    }

    fn clear(&mut self) {
        self.subnodes.clear();
    }

    fn word_count(&self) -> u32 {
        let mut count = self.subnodes.values().map(CompletionNode::word_count).sum();
        if self.leaf {
            count += 1;
        }
        count
    }

    fn subnode_count(&self) -> u32 {
        self.subnodes
            .values()
            .map(CompletionNode::subnode_count)
            .sum::<u32>()
            + 1
    }

    fn insert(&mut self, mut iter: Chars) {
        if let Some(c) = iter.next() {
            if self.inclusions.contains(&c) || c.is_alphanumeric() || c.is_whitespace() {
                let inclusions = self.inclusions.clone();
                let subnode = self
                    .subnodes
                    .entry(c)
                    .or_insert_with(|| CompletionNode::new(inclusions));
                subnode.insert(iter);
            } else {
                self.leaf = true;
            }
        } else {
            self.leaf = true;
        }
    }

    fn complete(&self, mut iter: Chars) -> Option<Vec<String>> {
        if let Some(c) = iter.next() {
            if let Some(subnode) = self.subnodes.get(&c) {
                subnode.complete(iter)
            } else {
                None
            }
        } else {
            Some(self.collect(""))
        }
    }

    fn collect(&self, partial: &str) -> Vec<String> {
        let mut completions = vec![];
        if self.leaf {
            completions.push(partial.to_string());
        }

        if !self.subnodes.is_empty() {
            for (c, node) in &self.subnodes {
                let mut partial = partial.to_string();
                partial.push(*c);
                completions.append(&mut node.collect(&partial));
            }
        }
        completions
    }
}

#[cfg(test)]
mod tests {
    use super::*;
    use pretty_assertions::assert_eq;
    #[test]
    fn default_completer_with_non_ansi() {
        let mut completions = DefaultCompleter::default();
        completions.insert(
            ["ｎｕｓｈｅｌｌ", "ｎｕｌｌ", "ｎｕｍｂｅｒ"]
                .iter()
                .map(|s| s.to_string())
                .collect(),
        );

        assert_eq!(
            completions.complete("ｎ", 3),
            [
                Suggestion {
                    value: "ｎｕｌｌ".into(),
                    description: None,
                    style: None,
                    extra: None,
                    span: Span { start: 0, end: 3 },
                    append_whitespace: false,
                },
                Suggestion {
                    value: "ｎｕｍｂｅｒ".into(),
                    description: None,
                    style: None,
                    extra: None,
                    span: Span { start: 0, end: 3 },
                    append_whitespace: false,
                },
                Suggestion {
                    value: "ｎｕｓｈｅｌｌ".into(),
                    description: None,
                    style: None,
                    extra: None,
                    span: Span { start: 0, end: 3 },
                    append_whitespace: false,
                },
            ]
        );
    }

    #[test]
    fn default_completer_with_start_strings() {
        let mut completions = DefaultCompleter::default();
        completions.insert(
            ["this is the reedline crate", "test"]
                .iter()
                .map(|s| s.to_string())
                .collect(),
        );

        let buffer = "this is t";

        let (suggestions, ranges) = completions.complete_with_base_ranges(buffer, 9);
        assert_eq!(
            suggestions,
            [
                Suggestion {
                    value: "test".into(),
                    description: None,
<<<<<<< HEAD
=======
                    style: None,
>>>>>>> 7adffd53
                    extra: None,
                    span: Span { start: 8, end: 9 },
                    append_whitespace: false,
                },
                Suggestion {
                    value: "this is the reedline crate".into(),
                    description: None,
<<<<<<< HEAD
=======
                    style: None,
>>>>>>> 7adffd53
                    extra: None,
                    span: Span { start: 8, end: 9 },
                    append_whitespace: false,
                },
                Suggestion {
                    value: "this is the reedline crate".into(),
                    description: None,
<<<<<<< HEAD
=======
                    style: None,
>>>>>>> 7adffd53
                    extra: None,
                    span: Span { start: 0, end: 9 },
                    append_whitespace: false,
                },
            ]
        );

        assert_eq!(ranges, [8..9, 0..9]);
        assert_eq!(
            ["t", "this is t"],
            [&buffer[ranges[0].clone()], &buffer[ranges[1].clone()]]
        );
    }
}<|MERGE_RESOLUTION|>--- conflicted
+++ resolved
@@ -419,10 +419,7 @@
                 Suggestion {
                     value: "test".into(),
                     description: None,
-<<<<<<< HEAD
-=======
-                    style: None,
->>>>>>> 7adffd53
+                    style: None,
                     extra: None,
                     span: Span { start: 8, end: 9 },
                     append_whitespace: false,
@@ -430,10 +427,7 @@
                 Suggestion {
                     value: "this is the reedline crate".into(),
                     description: None,
-<<<<<<< HEAD
-=======
-                    style: None,
->>>>>>> 7adffd53
+                    style: None,
                     extra: None,
                     span: Span { start: 8, end: 9 },
                     append_whitespace: false,
@@ -441,10 +435,7 @@
                 Suggestion {
                     value: "this is the reedline crate".into(),
                     description: None,
-<<<<<<< HEAD
-=======
-                    style: None,
->>>>>>> 7adffd53
+                    style: None,
                     extra: None,
                     span: Span { start: 0, end: 9 },
                     append_whitespace: false,
