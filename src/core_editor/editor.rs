--- conflicted
+++ resolved
@@ -1,12 +1,8 @@
 use super::{edit_stack::EditStack, Clipboard, ClipboardMode, LineBuffer};
 #[cfg(feature = "system_clipboard")]
 use crate::core_editor::get_system_clipboard;
-<<<<<<< HEAD
-use crate::enums::{EditType, UndoBehavior};
+use crate::enums::{EditType, TextObject, TextObjectScope, TextObjectType, UndoBehavior};
 use crate::prompt::{PromptEditMode, PromptViMode};
-=======
-use crate::enums::{EditType, TextObject, TextObjectScope, TextObjectType, UndoBehavior};
->>>>>>> ca762135
 use crate::{core_editor::get_local_clipboard, EditCommand};
 use std::ops::{DerefMut, Range};
 
@@ -434,27 +430,13 @@
     }
 
     fn cut_char(&mut self) {
-<<<<<<< HEAD
-        // If there's a selection, cut it instead of a single character
         if self.selection_anchor.is_some() {
             self.cut_selection_to_cut_buffer();
         } else {
             let insertion_offset = self.line_buffer.insertion_point();
-            let right_index = self.line_buffer.grapheme_right_index();
-            if right_index > insertion_offset {
-                let cut_range = insertion_offset..right_index;
-                self.cut_buffer.set(
-                    &self.line_buffer.get_buffer()[cut_range.clone()],
-                    ClipboardMode::Normal,
-                );
-                self.line_buffer.clear_range(cut_range);
-            }
-        }
-=======
-        let insertion_offset = self.line_buffer.insertion_point();
-        let next_char = self.line_buffer.grapheme_right_index();
-        self.cut_range(insertion_offset..next_char);
->>>>>>> ca762135
+            let next_char = self.line_buffer.grapheme_right_index();
+            self.cut_range(insertion_offset..next_char);
+        }
     }
 
     fn insert_cut_buffer_before(&mut self) {
@@ -584,28 +566,17 @@
     #[cfg(feature = "system_clipboard")]
     fn cut_selection_to_system(&mut self) {
         if let Some((start, end)) = self.get_selection() {
-<<<<<<< HEAD
             let cut_slice = &self.line_buffer.get_buffer()[start..end];
             self.system_clipboard.set(cut_slice, ClipboardMode::Normal);
-            self.line_buffer.clear_range_safe(start, end);
+            self.cut_range(start..end);
             self.clear_selection();
-=======
-            self.cut_range(start..end);
->>>>>>> ca762135
         }
     }
 
     fn cut_selection_to_cut_buffer(&mut self) {
         if let Some((start, end)) = self.get_selection() {
-<<<<<<< HEAD
-            let cut_slice = &self.line_buffer.get_buffer()[start..end];
-            self.cut_buffer.set(cut_slice, ClipboardMode::Normal);
-            self.line_buffer.clear_range_safe(start, end);
+            self.cut_range(start..end);
             self.clear_selection();
-=======
-            self.cut_range(start..end);
-            self.selection_anchor = None;
->>>>>>> ca762135
         }
     }
 
@@ -657,13 +628,8 @@
 
     fn delete_selection(&mut self) {
         if let Some((start, end)) = self.get_selection() {
-<<<<<<< HEAD
-            self.line_buffer.clear_range_safe(start, end);
+            self.line_buffer.clear_range_safe(start..end);
             self.clear_selection();
-=======
-            self.line_buffer.clear_range_safe(start..end);
-            self.selection_anchor = None;
->>>>>>> ca762135
         }
     }
 
@@ -737,17 +703,8 @@
         insert_clipboard_content_before(&mut self.line_buffer, self.cut_buffer.deref_mut());
     }
 
-<<<<<<< HEAD
-    /// Delete text strictly between matching `left_char` and `right_char`.
-    /// Places deleted text into the cut buffer.
-    /// Leaves the parentheses/quotes/etc. themselves.
-    /// On success, move the cursor just after the `left_char`.
-    /// If matching chars can't be found, restore the original cursor.
-    pub(crate) fn cut_inside(&mut self, left_char: char, right_char: char) {
-        let buffer_len = self.line_buffer.len();
-=======
     pub(crate) fn reset_selection(&mut self) {
-        self.selection_anchor = None;
+        self.clear_selection();
     }
 
     fn cut_range(&mut self, range: Range<usize>) {
@@ -764,7 +721,6 @@
             self.cut_buffer.set(slice, ClipboardMode::Normal);
         }
     }
->>>>>>> ca762135
 
     /// Delete text strictly between matching `open_char` and `close_char`.
     fn cut_inside_pair(&mut self, open_char: char, close_char: char) {
@@ -1608,7 +1564,6 @@
         assert_eq!(editor.cut_buffer.get().0, "\r\n");
     }
 
-<<<<<<< HEAD
     #[test]
     fn test_vi_normal_mode_shift_select_right_c_command() {
         // Test vi normal mode inclusive selection with cut operation
@@ -1698,7 +1653,8 @@
         assert_eq!(editor.get_buffer(), " world");
         assert_eq!(editor.insertion_point(), 0);
         assert_eq!(editor.cut_buffer.get().0, "hello");
-=======
+    }
+
     #[rstest]
     #[case("hello world test", 7, "hello  test", 6, "world")] // cursor inside word
     #[case("hello world test", 6, "hello  test", 6, "world")] // cursor at start of word
@@ -2082,6 +2038,5 @@
 
         assert_eq!(bracket_result, expected_bracket);
         assert_eq!(quote_result, expected_quote);
->>>>>>> ca762135
     }
 }