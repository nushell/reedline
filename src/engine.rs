use std::io::{Stdout, Write};
use std::ops::Deref;

use crossterm::{
    cursor::{MoveToColumn, RestorePosition, SavePosition},
    event::{read, Event, KeyCode, KeyEvent, KeyModifiers},
    style::{Color, Print, ResetColor, SetForegroundColor},
    terminal::{Clear, ClearType},
    QueueableCommand, Result,
};

use std::collections::VecDeque;

use crate::history_search::{BasicSearch, BasicSearchCommand};
use crate::line_buffer::LineBuffer;
use crate::Prompt;
const HISTORY_SIZE: usize = 100;

pub enum EditCommand {
    MoveToStart,
    MoveToEnd,
    MoveLeft,
    MoveRight,
    MoveWordLeft,
    MoveWordRight,
    InsertChar(char),
    Backspace,
    Delete,
    AppendToHistory,
    PreviousHistory,
    NextHistory,
    SearchHistory,
    Clear,
    CutFromStart,
    CutToEnd,
    CutWordLeft,
    CutWordRight,
    InsertCutBuffer,
    UppercaseWord,
    LowercaseWord,
    CapitalizeChar,
    SwapWords,
    SwapGraphemes,
}

pub struct Engine {
    line_buffer: LineBuffer,

    // Cut buffer
    cut_buffer: String,

    // History
    history: VecDeque<String>,
    history_cursor: i64,
    has_history: bool,
    history_search: Option<BasicSearch>, // This could be have more features in the future (fzf, configurable?)
}

pub enum Signal {
    Success(String),
    CtrlC, // Interrupt current editing
    CtrlD, // End terminal session
}

pub fn print_message(stdout: &mut Stdout, msg: &str) -> Result<()> {
    stdout
        .queue(Print("\n"))?
        .queue(MoveToColumn(1))?
        .queue(Print(msg))?
        .queue(Print("\n"))?
        .queue(MoveToColumn(1))?;
    stdout.flush()?;

    Ok(())
}

pub fn print_crlf(stdout: &mut Stdout) -> Result<()> {
    stdout.queue(Print("\n"))?.queue(MoveToColumn(1))?;
    stdout.flush()?;

    Ok(())
}

fn queue_prompt(stdout: &mut Stdout) -> Result<()> {
    // print our prompt
    stdout
        .queue(MoveToColumn(0))?
        .queue(SetForegroundColor(Color::Blue))?
        .queue(Print("〉"))?
        .queue(ResetColor)?;

    Ok(())
}

fn buffer_paint(stdout: &mut Stdout, engine: &Engine) -> Result<()> {
    let new_index = engine.get_insertion_point();

    queue_prompt(stdout)?;

    // Repaint logic:
    //
    // Start after the prompt
    // Draw the string slice from 0 to the grapheme start left of insertion point
    // Then, get the position on the screen
    // Then draw the remainer of the buffer from above
    // Finally, reset the cursor to the saved position

    stdout.queue(Print(&engine.line_buffer[..new_index]))?;
    stdout.queue(SavePosition)?;
    stdout.queue(Print(&engine.line_buffer[new_index..]))?;
    stdout.queue(Clear(ClearType::UntilNewLine))?;
    stdout.queue(RestorePosition)?;

    stdout.flush()?;

    Ok(())
}

fn history_search_paint(stdout: &mut Stdout, engine: &Engine) -> Result<()> {
    // Assuming we are currently searching
    let search = engine.history_search.as_ref().unwrap();

    let status = if search.result.is_none() && !search.search_string.is_empty() {
        "failed "
    } else {
        ""
    };

    // print search prompt
    stdout
        .queue(MoveToColumn(0))?
        .queue(SetForegroundColor(Color::Blue))?
        .queue(Print(format!(
            "({}reverse-search)`{}':",
            status, search.search_string
        )))?
        .queue(ResetColor)?;

    match search.result {
        Some((history_index, offset)) => {
            let history_result = &engine.history[history_index];

            stdout.queue(Print(&history_result[..offset]))?;
            stdout.queue(SavePosition)?;
            stdout.queue(Print(&history_result[offset..]))?;
            stdout.queue(Clear(ClearType::UntilNewLine))?;
            stdout.queue(RestorePosition)?;
        }

        None => {
            stdout.queue(Clear(ClearType::UntilNewLine))?;
        }
    }

    stdout.flush()?;

    Ok(())
}

impl Engine {
    pub fn new() -> Engine {
        let history = VecDeque::with_capacity(HISTORY_SIZE);
        let history_cursor = -1i64;
        let has_history = false;
        let cut_buffer = String::new();

        Engine {
            line_buffer: LineBuffer::new(),
            cut_buffer,
            history,
            history_cursor,
            has_history,
            history_search: None,
        }
    }

    pub fn run_edit_commands(&mut self, commands: &[EditCommand]) {
        // Handle command for history inputs
        if self.history_search.is_some() {
            for command in commands {
                match command {
                    EditCommand::InsertChar(c) => {
                        let search = self.history_search.as_mut().unwrap(); // We checked it is some
                        search.step(BasicSearchCommand::InsertChar(*c), &self.history);
                    }
                    EditCommand::Backspace => {
                        let search = self.history_search.as_mut().unwrap(); // We checked it is some
                        search.step(BasicSearchCommand::Backspace, &self.history);
                    }
                    EditCommand::SearchHistory => {
                        let search = self.history_search.as_mut().unwrap(); // We checked it is some
                        search.step(BasicSearchCommand::Next, &self.history);
                    }
                    EditCommand::MoveRight => {
                        // Ignore move right, it is currently emited with InsertChar
                    }
                    // Leave history search otherwise
                    _ => self.history_search = None,
                }
            }
            return;
        }

        for command in commands {
            match command {
                EditCommand::MoveToStart => self.line_buffer.set_insertion_point(0),
                EditCommand::MoveToEnd => {
                    self.line_buffer.move_to_end();
                }
                EditCommand::MoveLeft => self.line_buffer.move_left(),
                EditCommand::MoveRight => self.line_buffer.move_right(),
                EditCommand::MoveWordLeft => {
                    self.line_buffer.move_word_left();
                }
                EditCommand::MoveWordRight => {
                    self.line_buffer.move_word_right();
                }
                EditCommand::InsertChar(c) => {
                    let insertion_point = self.line_buffer.get_insertion_point();
                    self.line_buffer.insert_char(insertion_point, *c)
                }
                EditCommand::Backspace => {
                    let left_index = self.line_buffer.grapheme_left_index();
                    if left_index < self.get_insertion_point() {
                        self.clear_range(left_index..self.get_insertion_point());
                        self.set_insertion_point(left_index);
                    }
                }
                EditCommand::Delete => {
                    let right_index = self.line_buffer.grapheme_right_index();
                    if right_index > self.get_insertion_point() {
                        self.clear_range(self.get_insertion_point()..right_index);
                    }
                }
                EditCommand::Clear => {
                    self.line_buffer.clear();
                    self.set_insertion_point(0);
                }
                EditCommand::AppendToHistory => {
                    if self.history.len() + 1 == HISTORY_SIZE {
                        // History is "full", so we delete the oldest entry first,
                        // before adding a new one.
                        self.history.pop_back();
                    }
                    self.history.push_front(self.line_buffer.to_owned());
                    self.has_history = true;
                    // reset the history cursor - we want to start at the bottom of the
                    // history again.
                    self.history_cursor = -1;
                }
                EditCommand::PreviousHistory => {
                    if self.has_history && self.history_cursor < (self.history.len() as i64 - 1) {
                        self.history_cursor += 1;
                        let history_entry = self
                            .history
                            .get(self.history_cursor as usize)
                            .unwrap()
                            .clone();
                        self.set_buffer(history_entry.clone());
                        self.move_to_end();
                    }
                }
                EditCommand::NextHistory => {
                    if self.history_cursor >= 0 {
                        self.history_cursor -= 1;
                    }
                    let new_buffer = if self.history_cursor < 0 {
                        String::new()
                    } else {
                        // We can be sure that we always have an entry on hand, that's why
                        // unwrap is fine.
                        self.history
                            .get(self.history_cursor as usize)
                            .unwrap()
                            .clone()
                    };

                    self.set_buffer(new_buffer.clone());
                    self.move_to_end();
                }
                EditCommand::SearchHistory => {
                    self.history_search =
                        Some(BasicSearch::new(String::from(self.line_buffer.deref())));
                }
                EditCommand::CutFromStart => {
                    if self.get_insertion_point() > 0 {
                        self.cut_buffer
                            .replace_range(.., &self.line_buffer[..self.get_insertion_point()]);
                        self.clear_to_insertion_point();
                    }
                }
                EditCommand::CutToEnd => {
                    let cut_slice = &self.line_buffer[self.get_insertion_point()..];
                    if !cut_slice.is_empty() {
                        self.cut_buffer.replace_range(.., cut_slice);
                        self.clear_to_end();
                    }
                }
                EditCommand::CutWordLeft => {
                    let left_index = self.line_buffer.word_left_index();
                    if left_index < self.get_insertion_point() {
                        let cut_range = left_index..self.get_insertion_point();
                        self.cut_buffer
                            .replace_range(.., &self.line_buffer[cut_range.clone()]);
                        self.clear_range(cut_range);
                        self.set_insertion_point(left_index);
                    }
                }
                EditCommand::CutWordRight => {
                    let right_index = self.line_buffer.word_right_index();
                    if right_index > self.get_insertion_point() {
                        let cut_range = self.get_insertion_point()..right_index;
                        self.cut_buffer
                            .replace_range(.., &self.line_buffer[cut_range.clone()]);
                        self.clear_range(cut_range);
                    }
                }
                EditCommand::InsertCutBuffer => {
                    self.line_buffer
                        .insert_str(self.get_insertion_point(), &self.cut_buffer);
                    self.set_insertion_point(self.get_insertion_point() + self.cut_buffer.len());
                }
                EditCommand::UppercaseWord => {
                    let right_index = self.line_buffer.word_right_index();
                    if right_index > self.get_insertion_point() {
                        let change_range = self.get_insertion_point()..right_index;
                        let uppercased = self.line_buffer[change_range.clone()].to_uppercase();
                        self.line_buffer.replace_range(change_range, &uppercased);
                        self.line_buffer.move_word_right();
                    }
                }
                EditCommand::LowercaseWord => {
                    let right_index = self.line_buffer.word_right_index();
                    if right_index > self.get_insertion_point() {
                        let change_range = self.get_insertion_point()..right_index;
                        let lowercased = self.line_buffer[change_range.clone()].to_lowercase();
                        self.line_buffer.replace_range(change_range, &lowercased);
                        self.line_buffer.move_word_right();
                    }
                }
                EditCommand::CapitalizeChar => {
                    if self.line_buffer.on_whitespace() {
                        self.line_buffer.move_word_right();
                        self.line_buffer.move_word_left();
                    }
                    let right_index = self.line_buffer.grapheme_right_index();
                    if right_index > self.get_insertion_point() {
                        let change_range = self.get_insertion_point()..right_index;
                        let uppercased = self.line_buffer[change_range.clone()].to_uppercase();
                        self.line_buffer.replace_range(change_range, &uppercased);
                        self.line_buffer.move_word_right();
                    }
                }
                EditCommand::SwapWords => {
                    let old_insertion_point = self.get_insertion_point();
                    self.line_buffer.move_word_right();
                    let word_2_end = self.get_insertion_point();
                    self.line_buffer.move_word_left();
                    let word_2_start = self.get_insertion_point();
                    self.line_buffer.move_word_left();
                    let word_1_start = self.get_insertion_point();
                    let word_1_end = self.line_buffer.word_right_index();

                    if word_1_start < word_1_end
                        && word_1_end < word_2_start
                        && word_2_start < word_2_end
                    {
                        let word_1 = self.line_buffer[word_1_start..word_1_end].to_string();
                        let word_2 = self.line_buffer[word_2_start..word_2_end].to_string();
                        self.line_buffer
                            .replace_range(word_2_start..word_2_end, &word_1);
                        self.line_buffer
                            .replace_range(word_1_start..word_1_end, &word_2);
                        self.set_insertion_point(word_2_end);
                    } else {
                        self.set_insertion_point(old_insertion_point);
                    }
                }
                EditCommand::SwapGraphemes => {
                    if self.get_insertion_point() == 0 {
                        self.line_buffer.move_right()
                    } else if self.get_insertion_point() == self.line_buffer.len() {
                        self.line_buffer.move_left()
                    }
                    let insertion_point = self.get_insertion_point();
                    let grapheme_1_start = self.line_buffer.grapheme_left_index();
                    let grapheme_2_end = self.line_buffer.grapheme_right_index();

                    if grapheme_1_start < insertion_point && grapheme_2_end > insertion_point {
                        let grapheme_1 =
                            self.line_buffer[grapheme_1_start..insertion_point].to_string();
                        let grapheme_2 =
                            self.line_buffer[insertion_point..grapheme_2_end].to_string();
                        self.line_buffer
                            .replace_range(insertion_point..grapheme_2_end, &grapheme_1);
                        self.line_buffer
                            .replace_range(grapheme_1_start..insertion_point, &grapheme_2);
                        self.set_insertion_point(grapheme_2_end);
                    } else {
                        self.set_insertion_point(insertion_point);
                    }
                }
            }
        }
    }

    pub fn set_insertion_point(&mut self, pos: usize) {
        self.line_buffer.set_insertion_point(pos)
    }

    pub fn get_insertion_point(&self) -> usize {
        self.line_buffer.get_insertion_point()
    }

    pub fn set_buffer(&mut self, buffer: String) {
        self.line_buffer.set_buffer(buffer)
    }

    pub fn move_to_end(&mut self) -> usize {
        self.line_buffer.move_to_end()
    }

    pub fn clear_to_end(&mut self) {
        self.line_buffer.clear_to_end()
    }

    pub fn clear_to_insertion_point(&mut self) {
        self.line_buffer.clear_to_insertion_point()
    }

    pub fn clear_range<R>(&mut self, range: R)
    where
        R: std::ops::RangeBounds<usize>,
    {
        self.line_buffer.clear_range(range)
    }

    pub fn read_line(&mut self, stdout: &mut Stdout) -> Result<Signal> {
<<<<<<< HEAD
        let mut prompt = Prompt::new();
        prompt.set_prompt_indicator("〉".to_string());

        // print our prompt
        stdout
            .execute(SetForegroundColor(Color::Blue))?
            // .execute(Print("〉"))?
            .execute(Print(prompt.print_prompt()))?
            .execute(ResetColor)?;

        // set where the input begins
        let (mut prompt_offset, _) = position()?;
        prompt_offset += 1;
=======
        queue_prompt(stdout)?;
        stdout.flush()?;
>>>>>>> 073bdde3

        loop {
            match read()? {
                Event::Key(KeyEvent {
                    code,
                    modifiers: KeyModifiers::CONTROL,
                }) => match code {
                    KeyCode::Char('d') => {
                        if self.line_buffer.is_empty() {
                            return Ok(Signal::CtrlD);
                        } else {
                            self.run_edit_commands(&[EditCommand::Delete]);
                        }
                    }
                    KeyCode::Char('a') => {
                        self.run_edit_commands(&[EditCommand::MoveToStart]);
                    }
                    KeyCode::Char('e') => {
                        self.run_edit_commands(&[EditCommand::MoveToEnd]);
                    }
                    KeyCode::Char('k') => {
                        self.run_edit_commands(&[EditCommand::CutToEnd]);
                    }
                    KeyCode::Char('u') => {
                        self.run_edit_commands(&[EditCommand::CutFromStart]);
                    }
                    KeyCode::Char('y') => {
                        self.run_edit_commands(&[EditCommand::InsertCutBuffer]);
                    }
                    KeyCode::Char('b') => {
                        self.run_edit_commands(&[EditCommand::MoveLeft]);
                    }
                    KeyCode::Char('f') => {
                        self.run_edit_commands(&[EditCommand::MoveRight]);
                    }
                    KeyCode::Char('c') => {
                        self.run_edit_commands(&[EditCommand::Clear]);
                        return Ok(Signal::CtrlC);
                    }
                    KeyCode::Char('h') => {
                        self.run_edit_commands(&[EditCommand::Backspace]);
                    }
                    KeyCode::Char('w') => {
                        self.run_edit_commands(&[EditCommand::CutWordLeft]);
                    }
                    KeyCode::Left => {
                        self.run_edit_commands(&[EditCommand::MoveWordLeft]);
                    }
                    KeyCode::Right => {
                        self.run_edit_commands(&[EditCommand::MoveWordRight]);
                    }
                    KeyCode::Char('p') => {
                        self.run_edit_commands(&[EditCommand::PreviousHistory]);
                    }
                    KeyCode::Char('n') => {
                        self.run_edit_commands(&[EditCommand::NextHistory]);
                    }
                    KeyCode::Char('r') => {
                        self.run_edit_commands(&[EditCommand::SearchHistory]);
                    }
                    KeyCode::Char('t') => {
                        self.run_edit_commands(&[EditCommand::SwapGraphemes]);
                    }
                    _ => {}
                },
                Event::Key(KeyEvent {
                    code,
                    modifiers: KeyModifiers::ALT,
                }) => match code {
                    KeyCode::Char('b') => {
                        self.run_edit_commands(&[EditCommand::MoveWordLeft]);
                    }
                    KeyCode::Char('f') => {
                        self.run_edit_commands(&[EditCommand::MoveWordRight]);
                    }
                    KeyCode::Char('d') => {
                        self.run_edit_commands(&[EditCommand::CutWordRight]);
                    }
                    KeyCode::Left => {
                        self.run_edit_commands(&[EditCommand::MoveWordLeft]);
                    }
                    KeyCode::Right => {
                        self.run_edit_commands(&[EditCommand::MoveWordRight]);
                    }
                    KeyCode::Char('u') => {
                        self.run_edit_commands(&[EditCommand::UppercaseWord]);
                    }
                    KeyCode::Char('l') => {
                        self.run_edit_commands(&[EditCommand::LowercaseWord]);
                    }
                    KeyCode::Char('c') => {
                        self.run_edit_commands(&[EditCommand::CapitalizeChar]);
                    }
                    KeyCode::Char('t') => {
                        self.run_edit_commands(&[EditCommand::SwapWords]);
                    }
                    _ => {}
                },
                Event::Key(KeyEvent { code, modifiers: _ }) => {
                    match code {
                        KeyCode::Char(c) => {
                            self.run_edit_commands(&[
                                EditCommand::InsertChar(c),
                                EditCommand::MoveRight,
                            ]);
                        }
                        KeyCode::Backspace => {
                            self.run_edit_commands(&[EditCommand::Backspace]);
                        }
                        KeyCode::Delete => {
                            self.run_edit_commands(&[EditCommand::Delete]);
                        }
                        KeyCode::Home => {
                            self.run_edit_commands(&[EditCommand::MoveToStart]);
                        }
                        KeyCode::End => {
                            self.run_edit_commands(&[EditCommand::MoveToEnd]);
                        }
                        KeyCode::Enter => match &self.history_search {
                            Some(search) => {
                                if let Some((history_index, _)) = search.result {
                                    self.line_buffer
                                        .set_buffer(self.history[history_index].clone());
                                }
                                self.history_search = None;
                            }
                            None => {
                                let buffer = self.line_buffer.to_owned();

                                self.run_edit_commands(&[
                                    EditCommand::AppendToHistory,
                                    EditCommand::Clear,
                                ]);

                                return Ok(Signal::Success(buffer));
                            }
                        },
                        KeyCode::Up => {
                            self.run_edit_commands(&[EditCommand::PreviousHistory]);
                        }
                        KeyCode::Down => {
                            // Down means: navigate forward through the history. If we reached the
                            // bottom of the history, we clear the buffer, to make it feel like
                            // zsh/bash/whatever
                            self.run_edit_commands(&[EditCommand::NextHistory]);
                        }
                        KeyCode::Left => {
                            self.run_edit_commands(&[EditCommand::MoveLeft]);
                        }
                        KeyCode::Right => {
                            self.run_edit_commands(&[EditCommand::MoveRight]);
                        }
                        _ => {}
                    };
                }
                Event::Mouse(event) => {
                    print_message(stdout, &format!("{:?}", event))?;
                }
                Event::Resize(width, height) => {
                    print_message(stdout, &format!("width: {} and height: {}", width, height))?;
                }
            }
            if self.history_search.is_some() {
                history_search_paint(stdout, &self)?;
            } else {
                buffer_paint(stdout, &self)?;
            }
        }
    }
}<|MERGE_RESOLUTION|>--- conflicted
+++ resolved
@@ -436,7 +436,6 @@
     }
 
     pub fn read_line(&mut self, stdout: &mut Stdout) -> Result<Signal> {
-<<<<<<< HEAD
         let mut prompt = Prompt::new();
         prompt.set_prompt_indicator("〉".to_string());
 
@@ -450,10 +449,8 @@
         // set where the input begins
         let (mut prompt_offset, _) = position()?;
         prompt_offset += 1;
-=======
         queue_prompt(stdout)?;
         stdout.flush()?;
->>>>>>> 073bdde3
 
         loop {
             match read()? {
