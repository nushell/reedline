--- conflicted
+++ resolved
@@ -703,7 +703,6 @@
                                 self.run_edit_commands(&binding);
                             }
                         }
-<<<<<<< HEAD
                         (KeyModifiers::CONTROL, KeyCode::Char('c')) => {
                             if let Some(binding) = keybindings.find_binding(modifiers, code) {
                                 self.run_edit_commands(&binding);
@@ -714,105 +713,6 @@
                             return Ok(Signal::CtrlL);
                         }
                         (KeyModifiers::NONE, KeyCode::Char(c)) => {
-=======
-                    }
-                    KeyCode::Char('a') => {
-                        self.run_edit_commands(&[EditCommand::MoveToStart]);
-                    }
-                    KeyCode::Char('e') => {
-                        self.run_edit_commands(&[EditCommand::MoveToEnd]);
-                    }
-                    KeyCode::Char('k') => {
-                        self.run_edit_commands(&[EditCommand::CutToEnd]);
-                    }
-                    KeyCode::Char('u') => {
-                        self.run_edit_commands(&[EditCommand::CutFromStart]);
-                    }
-                    KeyCode::Char('y') => {
-                        self.run_edit_commands(&[EditCommand::InsertCutBuffer]);
-                    }
-                    KeyCode::Char('b') => {
-                        self.run_edit_commands(&[EditCommand::MoveLeft]);
-                    }
-                    KeyCode::Char('f') => {
-                        self.run_edit_commands(&[EditCommand::MoveRight]);
-                    }
-                    KeyCode::Char('c') => {
-                        self.run_edit_commands(&[EditCommand::Clear]);
-                        return Ok(Signal::CtrlC);
-                    }
-                    KeyCode::Char('l') => {
-                        return Ok(Signal::CtrlL);
-                    }
-                    KeyCode::Char('h') => {
-                        self.run_edit_commands(&[EditCommand::Backspace]);
-                    }
-                    KeyCode::Char('w') => {
-                        self.run_edit_commands(&[EditCommand::CutWordLeft]);
-                    }
-                    KeyCode::Left => {
-                        self.run_edit_commands(&[EditCommand::MoveWordLeft]);
-                    }
-                    KeyCode::Right => {
-                        self.run_edit_commands(&[EditCommand::MoveWordRight]);
-                    }
-                    KeyCode::Char('p') => {
-                        self.run_edit_commands(&[EditCommand::PreviousHistory]);
-                    }
-                    KeyCode::Char('n') => {
-                        self.run_edit_commands(&[EditCommand::NextHistory]);
-                    }
-                    KeyCode::Char('r') => {
-                        self.run_edit_commands(&[EditCommand::SearchHistory]);
-                    }
-                    KeyCode::Char('t') => {
-                        self.run_edit_commands(&[EditCommand::SwapGraphemes]);
-                    }
-                    _ => {}
-                },
-                Event::Key(KeyEvent {
-                    code,
-                    modifiers: KeyModifiers::ALT,
-                }) => match code {
-                    KeyCode::Char('b') => {
-                        self.run_edit_commands(&[EditCommand::MoveWordLeft]);
-                    }
-                    KeyCode::Char('f') => {
-                        self.run_edit_commands(&[EditCommand::MoveWordRight]);
-                    }
-                    KeyCode::Char('d') => {
-                        self.run_edit_commands(&[EditCommand::CutWordRight]);
-                    }
-                    KeyCode::Left => {
-                        self.run_edit_commands(&[EditCommand::MoveWordLeft]);
-                    }
-                    KeyCode::Right => {
-                        self.run_edit_commands(&[EditCommand::MoveWordRight]);
-                    }
-                    KeyCode::Char('u') => {
-                        self.run_edit_commands(&[EditCommand::UppercaseWord]);
-                    }
-                    KeyCode::Char('l') => {
-                        self.run_edit_commands(&[EditCommand::LowercaseWord]);
-                    }
-                    KeyCode::Char('c') => {
-                        self.run_edit_commands(&[EditCommand::CapitalizeChar]);
-                    }
-                    KeyCode::Char('t') => {
-                        self.run_edit_commands(&[EditCommand::SwapWords]);
-                    }
-                    KeyCode::Backspace => {
-                        self.run_edit_commands(&[EditCommand::BackspaceWord]);
-                    }
-                    KeyCode::Delete => {
-                        self.run_edit_commands(&[EditCommand::DeleteWord]);
-                    }
-                    _ => {}
-                },
-                Event::Key(KeyEvent { code, modifiers: _ }) => {
-                    match code {
-                        KeyCode::Char(c) => {
->>>>>>> ceb894f5
                             let line_start = if self.insertion_point().line == 0 {
                                 prompt_offset.0
                             } else {
