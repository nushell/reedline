--- conflicted
+++ resolved
@@ -752,14 +752,9 @@
                     }
                 }
 
-<<<<<<< HEAD
-                self.repaint(prompt)?;
-                Ok(latest_signal)
-=======
                 self.adjust_prompt_position()?;
                 self.full_repaint(prompt, self.prompt_widget.origin)?;
-                Ok(None)
->>>>>>> 2ddeb76f
+                Ok(latest_signal)
             }
             ReedlineEvent::None => Ok(None),
         }
