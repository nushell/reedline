--- conflicted
+++ resolved
@@ -32,7 +32,7 @@
         FileBackedHistory, History, HistoryCursor, HistoryItem, HistoryItemId,
         HistoryNavigationQuery, HistorySessionId, SearchDirection, SearchQuery,
     },
-    painting::{Painter, PromptLines},
+    painting::{Painter, PainterSuspendedState, PromptLines},
     prompt::PromptHistorySearchStatus,
     result::{ReedlineError, ReedlineErrorVariants},
     terminal_extensions::{bracketed_paste::BracketedPasteGuard, kitty::KittyProtocolGuard},
@@ -51,39 +51,6 @@
     crossbeam::channel::TryRecvError,
     std::io::{Error, ErrorKind},
 };
-<<<<<<< HEAD
-=======
-use {
-    crate::{
-        completion::{Completer, DefaultCompleter},
-        core_editor::Editor,
-        edit_mode::{EditMode, Emacs},
-        enums::{EventStatus, ReedlineEvent},
-        highlighter::SimpleMatchHighlighter,
-        hinter::Hinter,
-        history::{
-            FileBackedHistory, History, HistoryCursor, HistoryItem, HistoryItemId,
-            HistoryNavigationQuery, HistorySessionId, SearchDirection, SearchQuery,
-        },
-        painting::{Painter, PainterSuspendedState, PromptLines},
-        prompt::{PromptEditMode, PromptHistorySearchStatus},
-        result::{ReedlineError, ReedlineErrorVariants},
-        terminal_extensions::{bracketed_paste::BracketedPasteGuard, kitty::KittyProtocolGuard},
-        utils::text_manipulation,
-        EditCommand, ExampleHighlighter, Highlighter, LineBuffer, Menu, MenuEvent, Prompt,
-        PromptHistorySearch, ReedlineMenu, Signal, UndoBehavior, ValidationResult, Validator,
-    },
-    crossterm::{
-        cursor::{SetCursorStyle, Show},
-        event,
-        event::{Event, KeyCode, KeyEvent, KeyModifiers},
-        terminal, QueueableCommand,
-    },
-    std::{
-        fs::File, io, io::Result, io::Write, process::Command, time::Duration, time::SystemTime,
-    },
-};
->>>>>>> 4cf8c75d
 
 // The POLL_WAIT is used to specify for how long the POLL should wait for
 // events, to accelerate the handling of paste or compound resize events. Having
@@ -233,7 +200,6 @@
     /// Create a new [`Reedline`] engine with a local [`History`] that is not synchronized to a file.
     #[must_use]
     pub fn create() -> Self {
-<<<<<<< HEAD
         Self::new()
     }
 
@@ -247,52 +213,6 @@
     /// Construct a builder for creating a `Reedline`
     pub const fn builder() -> ReedlineBuilder {
         ReedlineBuilder::new()
-=======
-        let history = Box::<FileBackedHistory>::default();
-        let painter = Painter::new(std::io::BufWriter::new(std::io::stderr()));
-        let buffer_highlighter = Box::<ExampleHighlighter>::default();
-        let visual_selection_style = Style::new().on(Color::LightGray);
-        let completer = Box::<DefaultCompleter>::default();
-        let hinter = None;
-        let validator = None;
-        let edit_mode = Box::<Emacs>::default();
-        let hist_session_id = None;
-
-        Reedline {
-            editor: Editor::default(),
-            history,
-            history_cursor: HistoryCursor::new(
-                HistoryNavigationQuery::Normal(LineBuffer::default()),
-                hist_session_id,
-            ),
-            history_session_id: hist_session_id,
-            history_last_run_id: None,
-            history_exclusion_prefix: None,
-            history_excluded_item: None,
-            history_cursor_on_excluded: false,
-            input_mode: InputMode::Regular,
-            suspended_state: None,
-            painter,
-            transient_prompt: None,
-            edit_mode,
-            completer,
-            quick_completions: false,
-            partial_completions: false,
-            highlighter: buffer_highlighter,
-            visual_selection_style,
-            hinter,
-            hide_hints: false,
-            validator,
-            use_ansi_coloring: true,
-            menus: Vec::new(),
-            buffer_editor: None,
-            cursor_shapes: None,
-            bracketed_paste: BracketedPasteGuard::default(),
-            kitty_protocol: KittyProtocolGuard::default(),
-            #[cfg(feature = "external_printer")]
-            external_printer: None,
-        }
->>>>>>> 4cf8c75d
     }
 
     /// Get a new history session id based on the current time and the first commit datetime of reedline
@@ -448,22 +368,13 @@
 
     /// Helper implementing the logic for [`Reedline::read_line()`] to be wrapped
     /// in a `raw_mode` context.
-<<<<<<< HEAD
     fn read_line_helper(&mut self, prompt: &dyn Prompt) -> io::Result<Signal> {
-        if self.executing_host_command {
-            self.executing_host_command = false;
-        } else {
-            self.painter.initialize_prompt_position()?;
-            self.hide_hints = false;
-=======
-    fn read_line_helper(&mut self, prompt: &dyn Prompt) -> Result<Signal> {
         self.painter
             .initialize_prompt_position(self.suspended_state.as_ref())?;
         if self.suspended_state.is_some() {
             // Last editor was suspended to run a ExecuteHostCommand event,
             // we are resuming operation now.
             self.suspended_state = None;
->>>>>>> 4cf8c75d
         }
         self.hide_hints = false;
 
