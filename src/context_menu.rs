--- conflicted
+++ resolved
@@ -3,45 +3,16 @@
 use crate::{Completer, DefaultCompleter, LineBuffer, Span};
 
 /// Struct to store the menu style
-<<<<<<< HEAD
-pub struct MenuTextStyle {
-    selection_style: Style,
-=======
 struct MenuTextStyle {
     selected_text_style: Style,
->>>>>>> 4c3c23c9
     text_style: Style,
 }
 
 impl Default for MenuTextStyle {
     fn default() -> Self {
         Self {
-<<<<<<< HEAD
-            selection_style: Color::Green.bold().reverse(),
-            text_style: Color::DarkGray.normal(),
-        }
-    }
-}
-
-pub struct DefaultColumnDetails {
-    /// Number of columns that the menu will have
-    pub cols: u16,
-    /// Column width
-    pub col_width: Option<usize>,
-    /// Column padding
-    pub col_padding: usize,
-}
-
-impl Default for DefaultColumnDetails {
-    fn default() -> Self {
-        Self {
-            cols: 4,
-            col_width: Some(20),
-            col_padding: 2,
-=======
             selected_text_style: Color::Green.bold().reverse(),
             text_style: Color::DarkGray.normal(),
->>>>>>> 4c3c23c9
         }
     }
 }
@@ -98,8 +69,6 @@
     menu_style: MenuTextStyle,
 }
 
-<<<<<<< HEAD
-=======
 impl ContextMenuInput {
     /// Context Menu builder with new value for columns
     pub fn with_columns(mut self, columns: u16) -> Self {
@@ -132,19 +101,15 @@
     }
 }
 
->>>>>>> 4c3c23c9
 /// Context menu definition
 pub struct ContextMenu {
     completer: Box<dyn Completer>,
     active: bool,
     /// Context menu coloring
     color: MenuTextStyle,
-<<<<<<< HEAD
-=======
     /// Default column details that are set when creating the menu
     /// These values are the reference for the working details
     default_details: DefaultColumnDetails,
->>>>>>> 4c3c23c9
     /// Number of minimum rows that are displayed when
     /// the required lines is larger than the available lines
     min_rows: u16,
@@ -154,14 +119,6 @@
     pub col_pos: u16,
     /// row position in the menu. Starts from 0
     pub row_pos: u16,
-<<<<<<< HEAD
-    /// Default column details that are set when creating the menu
-    /// These values are the reference for the working details
-    default_details: DefaultColumnDetails,
-    /// Working column details keep changing based on the collected values
-    working_details: ColumnDetails,
-=======
->>>>>>> 4c3c23c9
 }
 
 impl Default for ContextMenu {
@@ -176,11 +133,7 @@
     /// Creates a context menu with a filler
     pub fn new_with(completer: Box<dyn Completer>, input: ContextMenuInput) -> Self {
         let working_details = ColumnDetails::new(
-<<<<<<< HEAD
-            input.default_details.cols,
-=======
             input.default_details.columns,
->>>>>>> 4c3c23c9
             input.default_details.col_width.unwrap_or(0),
             input.default_details.col_padding,
         );
@@ -223,11 +176,7 @@
         let default_width = match self.default_details.col_width {
             Some(col_width) => col_width,
             None => {
-<<<<<<< HEAD
-                let col_width = screen_width / self.default_details.cols;
-=======
                 let col_width = screen_width / self.default_details.columns;
->>>>>>> 4c3c23c9
                 col_width as usize
             }
         };
@@ -278,37 +227,6 @@
         self.get_rows(line_buffer).min(self.min_rows)
     }
 
-<<<<<<< HEAD
-    /// Gets values from filler that will be displayed in the menu
-    fn get_values(&self, line_buffer: &LineBuffer) -> Vec<(Span, String)> {
-        self.completer
-            .complete(line_buffer.get_buffer(), line_buffer.offset())
-    }
-
-    /// Returns working details cols
-    fn get_cols(&self) -> u16 {
-        self.working_details.cols
-    }
-
-    /// Returns working details col width
-    fn get_width(&self) -> usize {
-        self.working_details.col_width
-    }
-
-    /// Reset menu position
-    fn reset_position(&mut self) {
-        self.col_pos = 0;
-        self.row_pos = 0;
-    }
-
-    /// Menu index based on column and row position
-    fn position(&self) -> usize {
-        let position = self.row_pos * self.working_details.cols + self.col_pos;
-        position as usize
-    }
-
-=======
->>>>>>> 4c3c23c9
     /// Move menu cursor up
     pub fn move_up(&mut self, line_buffer: &LineBuffer) {
         self.row_pos = if let Some(row) = self.row_pos.checked_sub(1) {
@@ -464,11 +382,7 @@
     /// Text style for menu
     fn text_style(&self, index: usize) -> String {
         if index == self.position() {
-<<<<<<< HEAD
-            self.color.selection_style.prefix().to_string()
-=======
             self.color.selected_text_style.prefix().to_string()
->>>>>>> 4c3c23c9
         } else {
             self.color.text_style.prefix().to_string()
         }
@@ -476,79 +390,10 @@
 
     /// End of line for menu
     fn end_of_line(&self, column: u16) -> &str {
-<<<<<<< HEAD
-        if column == self.working_details.cols.saturating_sub(1) {
-=======
         if column == self.working_details.columns.saturating_sub(1) {
->>>>>>> 4c3c23c9
             "\r\n"
         } else {
             ""
         }
     }
-<<<<<<< HEAD
-
-    /// Creates the menu representation as a string which will be painted by the painter
-    pub fn menu_string(
-        &self,
-        remaining_lines: u16,
-        line_buffer: &LineBuffer,
-        use_ansi_coloring: bool,
-    ) -> String {
-        let skip_values = if self.row_pos >= remaining_lines {
-            let skip_lines = self.row_pos.saturating_sub(remaining_lines) + 1;
-            (skip_lines * self.get_cols()) as usize
-        } else {
-            0
-        };
-
-        // It seems that crossterm prefers to have a complete string ready to be printed
-        // rather than looping through the values and printing multiple things
-        // This reduces the flickering when printing the menu
-        let available_values = (remaining_lines * self.get_cols()) as usize;
-
-        self.get_values(line_buffer)
-            .iter()
-            .skip(skip_values)
-            .take(available_values)
-            .enumerate()
-            .map(|(index, (_, line))| {
-                // Correcting the enumerate index based on the number of skipped values
-                let index = index + skip_values;
-                let column = index as u16 % self.get_cols();
-                let empty_space = self.working_details.col_width.saturating_sub(line.len());
-
-                // Final string with colors
-                if use_ansi_coloring {
-                    format!(
-                        "{}{}{}{:empty$}{}",
-                        self.text_style(index),
-                        &line,
-                        RESET,
-                        "",
-                        self.end_of_line(column),
-                        empty = empty_space
-                    )
-                } else {
-                    // If no ansi coloring is found, then the selection word is
-                    // the line in uppercase
-                    let line_str = if index == self.position() {
-                        format!(">{}", line.to_uppercase())
-                    } else {
-                        line.to_lowercase()
-                    };
-
-                    // Final string with formatting
-                    format!(
-                        "{:width$}{}",
-                        line_str,
-                        self.end_of_line(column),
-                        width = self.get_width()
-                    )
-                }
-            })
-            .collect()
-    }
-=======
->>>>>>> 4c3c23c9
 }